[tox]
envlist = py39, lint
isolated_build = True

[gh-actions]
python =
    3.9: py39

[testenv:lint]
whitelist_externals =
    isort
    black
    flake8
    doc8
    poetry
    mkdocs
    twine
extras =
    test
    doc
    dev
commands =
    isort omega
    black omega tests
    flake8 omega tests
    doc8 --ignore D001 docs
    poetry build
    mkdocs build
    twine check dist/*

[testenv]
whitelist_externals = pytest /bin/sh
extras =
    test
passenv = *
setenv =
    PYTHONPATH = {toxinidir}
    PYTHONWARNINGS = ignore
commands =
    #/bin/sh -c "pip install --force-reinstall $(echo tests/packages/*adaptors*.whl)"
<<<<<<< HEAD
    pip install -i https://test.pypi.org/simple/ zillionare-omicron
=======
    pip install https://pypi.jieyu.ai/simple/zillionare-omicron/zillionare_omicron-1.1.2-py3-none-any.whl
>>>>>>> 88353edf
    pytest -s --cov=omega --cov-append --cov-report=term-missing --cov-report=xml tests -W ignore::DeprecationWarning<|MERGE_RESOLUTION|>--- conflicted
+++ resolved
@@ -38,9 +38,5 @@
     PYTHONWARNINGS = ignore
 commands =
     #/bin/sh -c "pip install --force-reinstall $(echo tests/packages/*adaptors*.whl)"
-<<<<<<< HEAD
-    pip install -i https://test.pypi.org/simple/ zillionare-omicron
-=======
     pip install https://pypi.jieyu.ai/simple/zillionare-omicron/zillionare_omicron-1.1.2-py3-none-any.whl
->>>>>>> 88353edf
     pytest -s --cov=omega --cov-append --cov-report=term-missing --cov-report=xml tests -W ignore::DeprecationWarning