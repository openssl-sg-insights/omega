[tox]
envlist = py38, lint
isolated_build = True

[gh-actions]
python =
    3.8: py38

[testenv:lint]
whitelist_externals =
    isort
    black
    flake8
    doc8
    poetry
    mkdocs
    twine
extras =
    test
    doc
    dev
commands =
    isort omega
    black omega tests
    flake8 omega tests
    doc8 --ignore D001 docs
    poetry build
    mkdocs build
    twine check dist/*

[testenv]
whitelist_externals = pytest /bin/sh
extras =
    test
passenv = *
setenv =
    PYTHONPATH = {toxinidir}
    PYTHONWARNINGS = ignore
commands =
    #/bin/sh -c "pip install --force-reinstall $(echo tests/packages/*adaptors*.whl)"
<<<<<<< HEAD
    pip install /root/zillionare_omicron-2.0.0.0.dev0-py3-none-any.whl
    pytest -s --cov=omega --cov-append --cov-report=term-missing --cov-report=xml tests -W ignore::DeprecationWarning
=======
    pip install https://pypi.jieyu.ai/simple/zillionare-omicron/zillionare_omicron-2.0.0.0.dev0-py3-none-any.whl
    pytest -s --cov=omega --cov-report=term-missing --cov-report=xml tests -W ignore::DeprecationWarning
>>>>>>> b0cae3c2
<|MERGE_RESOLUTION|>--- conflicted
+++ resolved
@@ -38,10 +38,5 @@
     PYTHONWARNINGS = ignore
 commands =
     #/bin/sh -c "pip install --force-reinstall $(echo tests/packages/*adaptors*.whl)"
-<<<<<<< HEAD
-    pip install /root/zillionare_omicron-2.0.0.0.dev0-py3-none-any.whl
-    pytest -s --cov=omega --cov-append --cov-report=term-missing --cov-report=xml tests -W ignore::DeprecationWarning
-=======
     pip install https://pypi.jieyu.ai/simple/zillionare-omicron/zillionare_omicron-2.0.0.0.dev0-py3-none-any.whl
-    pytest -s --cov=omega --cov-report=term-missing --cov-report=xml tests -W ignore::DeprecationWarning
->>>>>>> b0cae3c2
+    pytest -s --cov=omega --cov-report=term-missing --cov-report=xml tests -W ignore::DeprecationWarning