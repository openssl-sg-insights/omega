--- conflicted
+++ resolved
@@ -12,10 +12,7 @@
 from coretypes import FrameType
 from minio import Minio, error
 from omicron.models.timeframe import TimeFrame
-<<<<<<< HEAD
-=======
 from coretypes import FrameType
->>>>>>> 8a268994
 
 from omega.config.schema import Config
 
