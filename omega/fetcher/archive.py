--- conflicted
+++ resolved
@@ -71,24 +71,13 @@
             pipeline = cache.security.pipeline()
             range_pl = cache.sys.pipeline()
 
-<<<<<<< HEAD
-=======
-            # retrieve rng from cache
-            for frame_type in set(df["frame_type"]):
-                key = f"{code}:{FrameType.from_int(frame_type).value}"
-
->>>>>>> b48c3399
             for frame, (o, h, l, c, v, a, fq, frame_type) in df.iterrows():
                 key = f"{code}:{FrameType.from_int(frame_type).value}"
 
                 pipeline.hset(
                     key, frame, f"{o:.2f} {h:.2f} {l:.2f} {c:.2f} {v} {a:.2f} {fq:.2f}"
                 )
-<<<<<<< HEAD
                 range_pl.lpush(f"archive.ranges.{key}", int(frame))
-=======
-                range_pl.lpush(f"archive.ranges.{key}", frame)
->>>>>>> b48c3399
 
             await pipeline.execute()
             await range_pl.execute()
@@ -241,10 +230,7 @@
     """adjust secs's range after archive bars imported"""
     cur = b"0"
     key = "archive.ranges.*"
-<<<<<<< HEAD
     logger.info("start adjust range")
-=======
->>>>>>> b48c3399
     while cur:
         cur, keys = await cache.sys.scan(cur, match=key, count=batch)
         if not keys:
@@ -252,7 +238,6 @@
 
         pl = cache.security.pipeline()
         for item in keys:
-<<<<<<< HEAD
             try:
                 values = [int(v) for v in await cache.sys.lrange(item, 0, -1)]
                 values.sort()
@@ -278,29 +263,6 @@
             except Exception as e:
                 logger.exception(e)
                 logger.warning("failed to set range for %s", code_frame_key)
-=======
-            values = [int(v) for v in await cache.sys.lrange(item, 0, -1)]
-            values.sort()
-
-            arc_head, arc_tail = values[0], values[-1]
-
-            code_frame_key = item.replace("archive.ranges.", "")
-            head, tail = await cache.security.hmget(code_frame_key, "head", "tail")
-
-            head = int(head) if head is not None else None
-            tail = int(tail) if tail is not None else None
-
-            # head, tail, arc_head, arc_tail should be all frame-aligned
-            if head is None or tail is None:
-                head, tail = arc_head, arc_tail
-            elif arc_tail < head or arc_head > tail:
-                head, tail = arc_head, arc_tail
-            else:
-                head = min(arc_head, head)
-                tail = max(arc_tail, tail)
-            pl.hset(code_frame_key, "head", head)
-            pl.hset(code_frame_key, "tail", tail)
->>>>>>> b48c3399
 
         await pl.execute()
 
@@ -309,14 +271,8 @@
     await omicron.init()
 
     try:
-        await clear_range()
         async for status, desc in get_bars(cfg.omega.urls.archive, months, cats):
             print(status, desc)
-
-<<<<<<< HEAD
-=======
-        await adjust_range()
->>>>>>> b48c3399
     finally:
         await omicron.shutdown()
 
