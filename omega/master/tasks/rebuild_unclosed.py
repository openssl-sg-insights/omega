import datetime
import logging

import numpy as np
from coretypes import FrameType
from omicron import cache, tf
from omicron.models.security import Security
from omicron.models.stock import Stock
from omicron.notify.dingtalk import DingTalkMessage

logger = logging.getLogger(__name__)


async def _rebuild_min_level_unclosed_bars():
    """根据缓存中的分钟线，重建当日已收盘或者未收盘的分钟级别及日线级别数据"""
    now = datetime.datetime.now()
    end = tf.floor(now, FrameType.MIN1)
    keys = await cache.security.keys("bars:1m:*")

    errors = 0
    for key in keys:
        try:
            sec = key.split(":")[2]
            bars = await Stock._get_cached_bars_n(sec, 240, FrameType.MIN1, end)
        except Exception as e:
            logger.exception(e)
            logger.warning("failed to get cached bars for %s", sec)
            errors += 1
            continue

        try:
            for frame_type in tf.minute_level_frames[1:]:
                resampled = Stock.resample(bars, FrameType.MIN1, frame_type)
                if tf.is_bar_closed(resampled[-1]["frame"].item(), frame_type):
                    await Stock.cache_bars(sec, frame_type, resampled)
                else:
                    await Stock.cache_bars(sec, frame_type, resampled[:-1])
                    await Stock.cache_unclosed_bars(sec, frame_type, resampled[-1:])

            # 重建日线数据
            resampled = Stock.resample(bars, FrameType.MIN1, FrameType.DAY)
            await Stock.cache_unclosed_bars(sec, FrameType.DAY, resampled)
        except Exception as e:
            logger.exception(e)
            logger.warning(
                "failed to build unclosed bar for %s, frame type is %s", sec, frame_type
            )
            errors += 1

    if errors > 0:
        DingTalkMessage.text(f"重建分钟级缓存数据时，出现{errors}个错误。")


async def _rebuild_day_level_unclosed_bars():
    """重建当期未收盘的周线、月线

    !!!Info:
        最终我们需要实时更新年线和季线。目前数据库还没有同步这两种k线。
    """
    codes = await Security.select().eval()
    end = datetime.datetime.now().date()
    # just to cover one month's day bars at most
    n = 30

    errors = 0
    for code in codes:
        try:
<<<<<<< HEAD
            bars = await Stock._get_persisted_bars_n(code, FrameType.DAY, n, end=end)
=======
            bars = await Stock._get_persisted_bars_in_range(
                code, FrameType.DAY, start=start, end=end
            )
>>>>>>> 9f7a1991
        except Exception as e:
            logger.exception(e)
            logger.warning(
                "failed to get persisted bars for %s from %s[%d]", code, end, n
            )
            errors += 1
            continue

        try:
<<<<<<< HEAD
            unclosed_day = await Stock._get_cached_bars_n(
                code, n, FrameType.DAY, end=end
            )
=======
            unclosed_day = await Stock._get_cached_bars_n(code, 1, FrameType.DAY)
>>>>>>> 9f7a1991
            bars = np.concatenate([bars, unclosed_day])

            week = Stock.resample(bars, FrameType.DAY, FrameType.WEEK)
            await Stock.cache_unclosed_bars(code, FrameType.WEEK, week[-1:])

            month = Stock.resample(bars, FrameType.DAY, FrameType.MONTH)
            await Stock.cache_unclosed_bars(code, FrameType.MONTH, month[-1:])
        except Exception as e:
            logger.exception(e)
            logger.warning(
                "failed to build unclosed bar for %s, got bars %s", code, len(bars)
            )
            errors += 1

    if errors > 0:
        DingTalkMessage.text(f"重建日线级别缓存数据时，出现{errors}个错误。")


async def rebuild_unclosed_bars():
    """在omega启动时重建未收盘数据

    后续未收盘数据的更新，将在每个分钟线同步完成后，调用lua脚本进行。
    """
    await _rebuild_min_level_unclosed_bars()
    await _rebuild_day_level_unclosed_bars()<|MERGE_RESOLUTION|>--- conflicted
+++ resolved
@@ -65,13 +65,7 @@
     errors = 0
     for code in codes:
         try:
-<<<<<<< HEAD
             bars = await Stock._get_persisted_bars_n(code, FrameType.DAY, n, end=end)
-=======
-            bars = await Stock._get_persisted_bars_in_range(
-                code, FrameType.DAY, start=start, end=end
-            )
->>>>>>> 9f7a1991
         except Exception as e:
             logger.exception(e)
             logger.warning(
@@ -81,13 +75,9 @@
             continue
 
         try:
-<<<<<<< HEAD
             unclosed_day = await Stock._get_cached_bars_n(
                 code, n, FrameType.DAY, end=end
             )
-=======
-            unclosed_day = await Stock._get_cached_bars_n(code, 1, FrameType.DAY)
->>>>>>> 9f7a1991
             bars = np.concatenate([bars, unclosed_day])
 
             week = Stock.resample(bars, FrameType.DAY, FrameType.WEEK)
