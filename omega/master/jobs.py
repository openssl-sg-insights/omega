--- conflicted
+++ resolved
@@ -21,10 +21,7 @@
 from omicron.models.timeframe import TimeFrame
 from omicron.notify.mail import mail_notify
 from pyemit import emit
-<<<<<<< HEAD
-=======
 from coretypes import FrameType, SecurityType
->>>>>>> 8a268994
 
 from omega.core import constants
 from omega.core.events import Events
