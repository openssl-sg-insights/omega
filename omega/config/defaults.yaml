#auto generated by Cfg4Py: https://github.com/jieyu-tech/cfg4py
logging:
  version: 1
  disable_existing_loggers: false
  formatters:
    default:
      format: '%(asctime)s %(levelname)-1.1s %(process)d %(name)s:%(funcName)s:%(lineno)s | %(message)s'
  handlers:
    console:
      class: logging.StreamHandler
      formatter: default
    redis:
      class: rlog.RedisHandler
      formatter: default
      host: ${REDIS_HOST}
      port: ${REDIS_PORT}
      channel: omega.log
  loggers:
    apscheduler:
      level: INFO
    pyemit:
      level: INFO
  root:
    handlers:
      - redis
    level: INFO
tz: Asia/Shanghai
logreceiver:
  klass: omega.logging.receiver.redis.RedisLogReceiver
  dsn: redis://${REDIS_HOST}:${REDIS_PORT}
  channel: omega.log
  filename: /tmp/log/zillionare/omega.log
  backup_count: 7
  max_bytes: 10M
redis:
  dsn: redis://${REDIS_HOST}:${REDIS_PORT}
postgres:
  dsn: postgres://${POSTGRES_USER}:${POSTGRES_PASSWORD}@${POSTGRES_HOST}:${POSTGRES_PORT}/${POSTGRES_DB}
  enabled: ${POSTGRES_ENABLED}
pickle:
  ver: 4
omega:
  home: ~/zillionare/omgea
  jobs:
    port: 3180
  urls:
    quotes_server: http://localhost:3181
    archive: http://stocks.jieyu.ai
  heartbeat: 10
  sync:
    security_list: 01:00
    calendar: 01:00
    bars:
      cat:
        - stock
        - index


quotes_fetchers:
  - impl: jqadaptor    # there must be a create_instance method in this module
    workers:
      - account: ${JQ_ACCOUNT}
        password: ${JQ_PASSWORD}
        port: 3181
        # note! for the first group, if you set n, then you'll get n + 1 workers
        sessions: 1

dfs:
  engine: minio
  minio:
    host: ${MINIO_HOST}
    port: ${MINIO_PORT}
    access: ${MINIO_ACCESS}
    secret: ${MINIO_SECRET}
    secure: false
    bucket: zillionare

influxdb:
<<<<<<< HEAD
  url: ${INFLUXDB_URL}
=======
  url: http://${INFLUXDB_HOST}:${INFLUXDB_PORT}
>>>>>>> 45871dd3
  token: ${INFLUXDB_TOKEN}
  org: ${INFLUXDB_ORG}
  bucket_name: ${INFLUXDB_BUCKET}

notify:
    mail_from: ${MAIL_FROM}
    mail_to:
        - shaohu.chen@qq.com
    mail_server: ${MAIL_SERVER}<|MERGE_RESOLUTION|>--- conflicted
+++ resolved
@@ -76,11 +76,7 @@
     bucket: zillionare
 
 influxdb:
-<<<<<<< HEAD
-  url: ${INFLUXDB_URL}
-=======
   url: http://${INFLUXDB_HOST}:${INFLUXDB_PORT}
->>>>>>> 45871dd3
   token: ${INFLUXDB_TOKEN}
   org: ${INFLUXDB_ORG}
   bucket_name: ${INFLUXDB_BUCKET}
